[comment]: # ( Copyright Contributors to the Open Cluster Management project )

# Configuration Policy Controller

Open Cluster Management - Configuration Policy Controller

[![KinD tests](https://github.com/open-cluster-management-io/config-policy-controller/actions/workflows/kind.yml/badge.svg?branch=main&event=push)](https://github.com/open-cluster-management-io/config-policy-controller/actions/workflows/kind.yml)
[![License](https://img.shields.io/:license-apache-blue.svg)](http://www.apache.org/licenses/LICENSE-2.0.html)

## Description

With the Configuration Policy Controller, you can create `ConfigurationPolicies` to check if the specified objects are present in the cluster. The controller records compliancy details in the `status` of each ConfigurationPolicy, and as Kubernetes Events. If the policy is set to `enforce` the configuration, then the controller will attempt to create, update, or delete objects on the cluster as necessary to match the specified state. The controller can be run as a stand-alone program or as an integrated part of governing risk with the Open Cluster Management project.

The `ConfigurationPolicy` spec includes the following fields:

| Field | Description |
| ---- | ---- |
| severity | Optional: `low`, `medium`, or `high`. |
| remediationAction | Required:  `inform` or `enforce`. Determines what actions the controller will take if the actual state of the object-templates does not match what is desired. |
| namespaceSelector | Optional: an object with `include` and `exclude` lists, specifying where the controller will look for the actual state of the object-templates, if the object is namespaced and not already specified in the object. |
| object-templates | Required: A list of Kubernetes objects that will be checked on the cluster. |

Additionally, each item in the `object-templates` includes these fields:

| Field | Description |
| ---- | ---- |
| complianceType | Required: `musthave`, `mustnothave` or `mustonlyhave`. Determines how to decide if the cluster is compliant with the policy. |
| objectDefinition | Required: A Kubernetes object which must (or must not) match an object on the cluster in order to comply with this policy. |

Following is an example spec of a `ConfigurationPolicy` object:
```yaml
apiVersion: policy.open-cluster-management.io/v1
kind: ConfigurationPolicy
metadata:
  name: policy-pod-example
spec:
  remediationAction: enforce
  severity: low
  namespaceSelector:
    exclude: ["kube-*"]
    include: ["default"]
  object-templates:
    - complianceType: musthave
      objectDefinition:
        apiVersion: v1
        kind: Pod
        metadata:
          name: sample-nginx-pod
        spec:
          containers:
          - image: nginx:1.18.0
            name: nginx
            ports:
            - containerPort: 80
```

### Templating

Configuration Policies supports inclusion of [Golang text templates](https://golang.org/pkg/text/template/) in  ObjectDefinitions. These templates are resolved at runtime on the target cluster using configuration local to that cluster giving the user the ability to define policies customized to the target cluster. Following custom template functions are available to allow referencing kube-resources on the target cluster.

1. `fromSecret` - returns the value of the specified data key in the  Secret resource
2. `fromConfigMap` - returns the values of the specified data key in the ConfigMap resource.
3. `fromClusterClaim` - returns the value of Spec.Value field in the ClusterClaim resource.
4. `lookup` - a generic lookup function to retreive any kube resource.

Following is an example spec of a `ConfigurationPolicy` object with templates :

```yaml

apiVersion: policy.open-cluster-management.io/v1
kind: ConfigurationPolicy
metadata:
  name: demo-templates
  namespace: test-templates
spec:
  namespaceSelector:
    exclude:
    - kube-*
    include:
    - default
  object-templates:
  - complianceType: musthave
    objectDefinition:
      kind: ConfigMap
      apiVersion: v1
      metadata:
        name: demo-templates
        namespace: test
      data:
        # Configuration values can be set as key-value properties
        app-name: sampleApp
        app-description: "this is a sample app"
        app-key: '{{ fromSecret "test" "testappkeys" "app-key"  | base64dec }}'
        log-file: '{{ fromConfigMap "test" "logs-config" "log-file" }}'
        appmetrics-url: |
          http://{{ (lookup "v1" "Service" "test" "appmetrics").spec.clusterIP }}:8080
        app-version: version: '{{ fromClusterClaim "version.openshift.io" }}'
  remediationAction: enforce
  severity: low

```


Go to the [Contributing guide](CONTRIBUTING.md) to learn how to get involved.

## Getting started

### Steps for development

  - Build code
    ```bash
    make build
    ```
  - Run controller locally against the Kubernetes cluster currently configured with `kubectl`
    ```bash
    export WATCH_NAMESPACE=<namespace>
    make run
    ```
    (`WATCH_NAMESPACE` can be any namespace on the cluster that you want the controller to monitor for policies.)


### Steps for deployment

  - Build container image
    ```bash
    make build-images
    ```
    - The image registry, name, and tag used in the image build, are configurable with:
      ```bash
      export REGISTRY=''  # (defaults to 'quay.io/open-cluster-management')
      export IMG=''       # (defaults to the repository name)
      export TAG=''       # (defaults to 'latest')
      ```
  - Deploy controller to a cluster

    The controller is deployed to a namespace defined in `CONTROLLER_NAMESPACE` and monitors the namepace defined in `WATCH_NAMESPACE` for `ConfigurationPolicy` resources.

    1. Create the deployment namespaces
       ```bash
       make create-ns
       ```
       The deployment namespaces are configurable with:
       ```bash
       export CONTROLLER_NAMESPACE=''  # (defaults to 'open-cluster-management-agent-addon')
       export WATCH_NAMESPACE=''       # (defaults to 'managed')
       ```
    2. Deploy the controller and related resources
       ```bash
       make deploy
       ```
    **NOTE:** Please be aware of the community's [deployment images](https://github.com/open-cluster-management-io/community#deployment-images) special note.


### Steps for test

  - Code linting
    ```bash
    make fmt
    ```
  - Unit tests
    - Install prerequisites
      ```bash
      make test-dependencies
      ```
    - Run unit tests
      ```bash
      make test
      ```
  - E2E tests
    1. Prerequisites:
       - [docker](https://docs.docker.com/get-docker/)
       - [kind](https://kind.sigs.k8s.io/docs/user/quick-start/)
    2. Start KinD cluster (make sure Docker is running first)
       ```bash
       make kind-bootstrap-cluster-dev
       ```
    3. Start the controller locally
       ```bash
       make build
       ```
       ```bash
       export WATCH_NAMESPACE=<namespace>
       make run
       ```
    4. Run E2E tests:
       ```bash
       make e2e-test
       ```

## References

- The `config-policy-controller` is part of the `open-cluster-management` community. For more information, visit: [open-cluster-management.io](https://open-cluster-management.io).
- Check the [Security guide](SECURITY.md) if you need to report a security issue.

<!---
<<<<<<< HEAD
Date: Sept/10/2021
=======
Date: 11/24/2021
>>>>>>> 7917c038
--><|MERGE_RESOLUTION|>--- conflicted
+++ resolved
@@ -193,9 +193,5 @@
 - Check the [Security guide](SECURITY.md) if you need to report a security issue.
 
 <!---
-<<<<<<< HEAD
-Date: Sept/10/2021
-=======
 Date: 11/24/2021
->>>>>>> 7917c038
 -->